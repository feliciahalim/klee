##===- unittests/Solver/Makefile ---------------------------*- Makefile -*-===##

LEVEL := ../..
include $(LEVEL)/Makefile.config

TESTNAME := Solver
USEDLIBS := kleaverSolver.a kleaverExpr.a kleeSupport.a kleeBasic.a
LINK_COMPONENTS := support

include $(LLVM_SRC_ROOT)/unittests/Makefile.unittest

<<<<<<< HEAD
LIBS += $(STP_LDFLAGS) $(Z3_LDFLAGS)
=======
ifneq ($(ENABLE_STP),0)
  LIBS += $(STP_LDFLAGS)
endif

ifneq ($(ENABLE_Z3),0)
  LIBS += $(Z3_LDFLAGS)
endif

include $(PROJ_SRC_ROOT)/MetaSMT.mk
>>>>>>> 43d51455
<|MERGE_RESOLUTION|>--- conflicted
+++ resolved
@@ -9,9 +9,6 @@
 
 include $(LLVM_SRC_ROOT)/unittests/Makefile.unittest
 
-<<<<<<< HEAD
-LIBS += $(STP_LDFLAGS) $(Z3_LDFLAGS)
-=======
 ifneq ($(ENABLE_STP),0)
   LIBS += $(STP_LDFLAGS)
 endif
@@ -20,5 +17,4 @@
   LIBS += $(Z3_LDFLAGS)
 endif
 
-include $(PROJ_SRC_ROOT)/MetaSMT.mk
->>>>>>> 43d51455
+include $(PROJ_SRC_ROOT)/MetaSMT.mk