/*
 * This header groups command line options declarations and associated data
 * that is common for klee and kleaver.
 */

#ifndef KLEE_COMMANDLINE_H
#define KLEE_COMMANDLINE_H

#include "llvm/Support/CommandLine.h"
#include "klee/Config/config.h"

#ifdef SUPPORT_Z3
#ifdef SUPPORT_STP
#define INTERPOLATION_ENABLED (SelectSolver == SOLVER_Z3 && !NoInterpolation)
#else
#define INTERPOLATION_ENABLED (!NoInterpolation)
#endif
#define OUTPUT_INTERPOLATION_TREE (INTERPOLATION_ENABLED &&OutputTree)
#else
#define INTERPOLATION_ENABLED false
#define OUTPUT_INTERPOLATION_TREE false
#endif

namespace klee {

extern llvm::cl::opt<bool> UseFastCexSolver;

extern llvm::cl::opt<bool> UseCexCache;

extern llvm::cl::opt<bool> UseCache;

extern llvm::cl::opt<bool> UseIndependentSolver; 

extern llvm::cl::opt<bool> DebugValidateSolver;
  
extern llvm::cl::opt<int> MinQueryTimeToLog;

extern llvm::cl::opt<double> MaxCoreSolverTime;

extern llvm::cl::opt<bool> UseForkedCoreSolver;

extern llvm::cl::opt<bool> CoreSolverOptimizeDivides;

///The different query logging solvers that can switched on/off
enum QueryLoggingSolverType
{
    ALL_PC,       ///< Log all queries (un-optimised) in .pc (KQuery) format
    ALL_SMTLIB,   ///< Log all queries (un-optimised)  .smt2 (SMT-LIBv2) format
    SOLVER_PC,    ///< Log queries passed to solver (optimised) in .pc (KQuery) format
    SOLVER_SMTLIB ///< Log queries passed to solver (optimised) in .smt2 (SMT-LIBv2) format
};

/* Using cl::list<> instead of cl::bits<> results in quite a bit of ugliness when it comes to checking
 * if an option is set. Unfortunately with gcc4.7 cl::bits<> is broken with LLVM2.9 and I doubt everyone
 * wants to patch their copy of LLVM just for these options.
 */
extern llvm::cl::list<QueryLoggingSolverType> queryLoggingOptions;

<<<<<<< HEAD
#if defined(SUPPORT_STP) && defined(SUPPORT_Z3)
enum SolverType
{
	SOLVER_Z3,
	SOLVER_STP
};

extern llvm::cl::opt<SolverType> SelectSolver;
#endif

// We should compile in this option even when SUPPORT_Z3
// was undefined to avoid regression test failure.
extern llvm::cl::opt<bool> NoInterpolation;

#ifdef SUPPORT_Z3
extern llvm::cl::opt<bool> OutputTree;

extern llvm::cl::opt<bool> InterpolationStat;

extern llvm::cl::opt<bool> NoExistential;

extern llvm::cl::opt<int> MaxFailSubsumption;

#endif

#ifdef SUPPORT_METASMT
=======
enum CoreSolverType {
  STP_SOLVER,
  METASMT_SOLVER,
  DUMMY_SOLVER,
  Z3_SOLVER,
  NO_SOLVER
};
extern llvm::cl::opt<CoreSolverType> CoreSolverToUse;

extern llvm::cl::opt<CoreSolverType> DebugCrossCheckCoreSolverWith;

#ifdef ENABLE_METASMT
>>>>>>> 43d51455

enum MetaSMTBackendType
{
    METASMT_BACKEND_STP,
    METASMT_BACKEND_Z3,
    METASMT_BACKEND_BOOLECTOR
};

extern llvm::cl::opt<klee::MetaSMTBackendType> MetaSMTBackend;

#endif /* ENABLE_METASMT */

//A bit of ugliness so we can use cl::list<> like cl::bits<>, see queryLoggingOptions
template <typename T>
static bool optionIsSet(llvm::cl::list<T> list, T option)
{
    return std::find(list.begin(), list.end(), option) != list.end();
}

}

#endif	/* KLEE_COMMANDLINE_H */
<|MERGE_RESOLUTION|>--- conflicted
+++ resolved
@@ -9,9 +9,9 @@
 #include "llvm/Support/CommandLine.h"
 #include "klee/Config/config.h"
 
-#ifdef SUPPORT_Z3
-#ifdef SUPPORT_STP
-#define INTERPOLATION_ENABLED (SelectSolver == SOLVER_Z3 && !NoInterpolation)
+#ifdef ENABLE_Z3
+#ifdef ENABLE_STP
+#define INTERPOLATION_ENABLED (CoreSolverToUse == Z3_SOLVER && !NoInterpolation)
 #else
 #define INTERPOLATION_ENABLED (!NoInterpolation)
 #endif
@@ -56,34 +56,6 @@
  */
 extern llvm::cl::list<QueryLoggingSolverType> queryLoggingOptions;
 
-<<<<<<< HEAD
-#if defined(SUPPORT_STP) && defined(SUPPORT_Z3)
-enum SolverType
-{
-	SOLVER_Z3,
-	SOLVER_STP
-};
-
-extern llvm::cl::opt<SolverType> SelectSolver;
-#endif
-
-// We should compile in this option even when SUPPORT_Z3
-// was undefined to avoid regression test failure.
-extern llvm::cl::opt<bool> NoInterpolation;
-
-#ifdef SUPPORT_Z3
-extern llvm::cl::opt<bool> OutputTree;
-
-extern llvm::cl::opt<bool> InterpolationStat;
-
-extern llvm::cl::opt<bool> NoExistential;
-
-extern llvm::cl::opt<int> MaxFailSubsumption;
-
-#endif
-
-#ifdef SUPPORT_METASMT
-=======
 enum CoreSolverType {
   STP_SOLVER,
   METASMT_SOLVER,
@@ -95,8 +67,22 @@
 
 extern llvm::cl::opt<CoreSolverType> DebugCrossCheckCoreSolverWith;
 
+// We should compile in this option even when ENABLE_Z3
+// was undefined to avoid regression test failure.
+extern llvm::cl::opt<bool> NoInterpolation;
+
+#ifdef ENABLE_Z3
+extern llvm::cl::opt<bool> OutputTree;
+
+extern llvm::cl::opt<bool> InterpolationStat;
+
+extern llvm::cl::opt<bool> NoExistential;
+
+extern llvm::cl::opt<int> MaxFailSubsumption;
+
+#endif
+
 #ifdef ENABLE_METASMT
->>>>>>> 43d51455
 
 enum MetaSMTBackendType
 {
