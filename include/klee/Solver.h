--- conflicted
+++ resolved
@@ -211,11 +211,7 @@
     virtual std::vector< ref<Expr> > getUnsatCore();
   };
 
-<<<<<<< HEAD
-  #ifdef SUPPORT_STP
-=======
-#ifdef ENABLE_STP
->>>>>>> 43d51455
+  #ifdef ENABLE_STP
   /// STPSolver - A complete solver based on STP.
   class STPSolver : public Solver {
   public:
@@ -231,44 +227,14 @@
 	/// format.
 	virtual char *getConstraintLog(const Query&);
 
-	/// setCoreSolverTimeout - Set constraint solver timeout delay to the given value; 0
-	/// is off.
-	virtual void setCoreSolverTimeout(double timeout);
+        /// setCoreSolverTimeout - Set constraint solver timeout delay to the
+        /// given value; 0
+        /// is off.
+        virtual void setCoreSolverTimeout(double timeout);
   };
-  #endif /*SUPPORT_STP */
-
-#ifdef SUPPORT_Z3
-  /// Z3Solver - A complete solver based on Z3
-  class Z3Solver : public Solver {
-  public:
-	/// Z3Solver - Construct a new Z3Solver.
-	Z3Solver();
-
-<<<<<<< HEAD
-	/// getConstraintLog - Return the constraint log for the given state in CVC
-	/// format.
-	virtual char *getConstraintLog(const Query&);
-
-	/// setCoreSolverTimeout - Set constraint solver timeout delay to the given value; 0
-	/// is off.
-	virtual void setCoreSolverTimeout(double timeout);
-
-        /// directComputeValidity - Compute validity directly without other
-        /// layers of solving
-        bool directComputeValidity(const Query &query,
-                                   Solver::Validity &result);
-  };
-#endif /* SUPPORT_Z3 */
-  
-#ifdef SUPPORT_METASMT
-=======
-    /// setCoreSolverTimeout - Set constraint solver timeout delay to the given value; 0
-    /// is off.
-    virtual void setCoreSolverTimeout(double timeout);
-  };
-#endif // ENABLE_STP
-
-#ifdef ENABLE_Z3
+  #endif // ENABLE_STP
+
+  #ifdef ENABLE_Z3
   /// Z3Solver - A solver complete solver based on Z3
   class Z3Solver : public Solver {
   public:
@@ -283,12 +249,15 @@
     /// value; 0
     /// is off.
     virtual void setCoreSolverTimeout(double timeout);
+
+    /// directComputeValidity - Compute validity directly without other
+    /// layers of solving
+    bool directComputeValidity(const Query &query, Solver::Validity &result);
   };
-#endif // ENABLE_Z3
-
-#ifdef ENABLE_METASMT
->>>>>>> 43d51455
-  
+  #endif // ENABLE_Z3
+
+  #ifdef ENABLE_METASMT
+
   template<typename SolverContext>
   class MetaSMTSolver : public Solver {
   public:
