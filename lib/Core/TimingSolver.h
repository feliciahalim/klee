//===-- TimingSolver.h ------------------------------------------*- C++ -*-===//
//
//                     The KLEE Symbolic Virtual Machine
//
// This file is distributed under the University of Illinois Open Source
// License. See LICENSE.TXT for details.
//
//===----------------------------------------------------------------------===//

#ifndef KLEE_TIMINGSOLVER_H
#define KLEE_TIMINGSOLVER_H

#include "klee/Expr.h"
#include "klee/Solver.h"

#include <vector>

namespace klee {
  class ExecutionState;
  class Solver;

  /// TimingSolver - A simple class which wraps a solver and handles
  /// tracking the statistics that we care about.
  class TimingSolver {
  public:
    Solver *solver;
    bool simplifyExprs;

  public:
    /// TimingSolver - Construct a new timing solver.
    ///
    /// \param _simplifyExprs - Whether expressions should be
    /// simplified (via the constraint manager interface) prior to
    /// querying.
    TimingSolver(Solver *_solver, bool _simplifyExprs = true) 
      : solver(_solver), simplifyExprs(_simplifyExprs) {}
    ~TimingSolver() {
      delete solver;
    }

    void setTimeout(double t) {
      solver->setCoreSolverTimeout(t);
    }
    
    char *getConstraintLog(const Query& query) {
      return solver->getConstraintLog(query);
    }

    bool evaluate(const ExecutionState&, ref<Expr>, Solver::Validity &result);

    bool mustBeTrue(const ExecutionState&, ref<Expr>, bool &result);

    bool mustBeFalse(const ExecutionState&, ref<Expr>, bool &result);

    bool mayBeTrue(const ExecutionState&, ref<Expr>, bool &result);

    bool mayBeFalse(const ExecutionState&, ref<Expr>, bool &result);

    bool getValue(const ExecutionState &, ref<Expr> expr, 
                  ref<ConstantExpr> &result);

    bool getInitialValues(const ExecutionState&, 
                          const std::vector<const Array*> &objects,
                          std::vector< std::vector<unsigned char> > &result);

    std::pair< ref<Expr>, ref<Expr> >
    getRange(const ExecutionState&, ref<Expr> query);
    std::vector< ref<Expr> > getUnsatCore();
<<<<<<< HEAD
    void startSubsumptionCheck();
    void endSubsumptionCheck();
  #ifdef ENABLE_CLPR
    /// \brief Validate a recursive predicate by invoking CLP(R)
    ///
    /// \param the constraints of the current state.
    /// \param the mapping of array to its base address for building CLP(R)
    /// expressions.
    /// \param the name of the predicate.
    /// \param the arguments to be passed onto the predicate.
    /// \return true if the predicate holds (valid), false otherwise.
    bool validateRecursivePredicate(
        const ConstraintManager &constraint,
        std::map<const Array *, uint64_t> &arrayAddressRegistry,
        std::string predicateName, std::vector<ref<Expr> > &arguments) const;
  #endif
=======
>>>>>>> 3eac7b90
  };

}

#endif<|MERGE_RESOLUTION|>--- conflicted
+++ resolved
@@ -66,9 +66,6 @@
     std::pair< ref<Expr>, ref<Expr> >
     getRange(const ExecutionState&, ref<Expr> query);
     std::vector< ref<Expr> > getUnsatCore();
-<<<<<<< HEAD
-    void startSubsumptionCheck();
-    void endSubsumptionCheck();
   #ifdef ENABLE_CLPR
     /// \brief Validate a recursive predicate by invoking CLP(R)
     ///
@@ -83,8 +80,6 @@
         std::map<const Array *, uint64_t> &arrayAddressRegistry,
         std::string predicateName, std::vector<ref<Expr> > &arguments) const;
   #endif
-=======
->>>>>>> 3eac7b90
   };
 
 }
