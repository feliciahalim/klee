--- conflicted
+++ resolved
@@ -1635,14 +1635,8 @@
       // of the solver to decide its satisfiability, and no generation
       // of the unsatisfiability core.
       if (INTERPOLATION_ENABLED && ((!branches.first && branches.second) ||
-<<<<<<< HEAD
                                     (branches.first && !branches.second)))
         interpTree->execute(i);
-=======
-                                    (branches.first && !branches.second))) {
-        interpTree->execute(i);
-      }
->>>>>>> 5f3f55d5
     }
     break;
   }
