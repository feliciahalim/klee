--- conflicted
+++ resolved
@@ -1406,16 +1406,12 @@
         stateSymbolicAddressStore[*it1];
 
     // If the current state does not constrain the same base, subsumption fails.
-<<<<<<< HEAD
-    if (stateConcreteMap.empty() && stateSymbolicMap.empty())
-=======
-    if (rhsConcreteMap.empty() && rhsSymbolicMap.empty()) {
+    if (stateConcreteMap.empty() && stateSymbolicMap.empty()) {
       if (DebugInterpolation == ITP_DEBUG_ALL ||
           DebugInterpolation == ITP_DEBUG_SUBSUMPTION) {
         klee_message(
             "Check failure due to empty state concrete and symbolic maps");
       }
->>>>>>> 7495aec8
       return false;
     }
 
@@ -1427,16 +1423,12 @@
       // The address is not constrained by the current state, therefore
       // the current state is incomparable to the stored interpolant,
       // and we therefore fail the subsumption.
-<<<<<<< HEAD
       if (!stateConcreteMap.count(it2->first))
-=======
-      if (!rhsConcreteMap.count(it2->first)) {
         if (DebugInterpolation == ITP_DEBUG_ALL ||
             DebugInterpolation == ITP_DEBUG_SUBSUMPTION) {
           klee_message("Check failure as memory region in the table does not "
                        "exist in the state");
         }
->>>>>>> 7495aec8
         return false;
       }
 
