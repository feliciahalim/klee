--- conflicted
+++ resolved
@@ -59,11 +59,11 @@
              llvm::cl::desc("Run the core SMT solver in a forked process (default=on)"),
              llvm::cl::init(true));
 
-llvm::cl::opt<bool>
-CoreSolverOptimizeDivides("solver-optimize-divides", 
-                 llvm::cl::desc("Optimize constant divides into add/shift/multiplies before passing to core SMT solver (default=off)"),
-                 llvm::cl::init(false));
-
+llvm::cl::opt<bool> CoreSolverOptimizeDivides(
+    "solver-optimize-divides",
+    llvm::cl::desc("Optimize constant divides into add/shift/multiplies before "
+                   "passing to core SMT solver (default=off)"),
+    llvm::cl::init(false));
 
 /* Using cl::list<> instead of cl::bits<> results in quite a bit of ugliness when it comes to checking
  * if an option is set. Unfortunately with gcc4.7 cl::bits<> is broken with LLVM2.9 and I doubt everyone
@@ -71,28 +71,21 @@
  */
 llvm::cl::list<QueryLoggingSolverType> queryLoggingOptions(
     "use-query-log",
-    llvm::cl::desc("Log queries to a file. Multiple options can be specified separated by a comma. By default nothing is logged."),
+    llvm::cl::desc("Log queries to a file. Multiple options can be specified "
+                   "separated by a comma. By default nothing is logged."),
     llvm::cl::values(
-        clEnumValN(ALL_PC,"all:pc","All queries in .pc (KQuery) format"),
-        clEnumValN(ALL_SMTLIB,"all:smt2","All queries in .smt2 (SMT-LIBv2) format"),
-        clEnumValN(SOLVER_PC,"solver:pc","All queries reaching the solver in .pc (KQuery) format"),
-        clEnumValN(SOLVER_SMTLIB,"solver:smt2","All queries reaching the solver in .smt2 (SMT-LIBv2) format"),
-        clEnumValEnd
-	),
-    llvm::cl::CommaSeparated
-);
-
-<<<<<<< HEAD
-#if defined(SUPPORT_STP) && defined(SUPPORT_Z3)
-llvm::cl::opt<SolverType>
-SelectSolver("select-solver",
-             llvm::cl::desc("Select solver to use with z3 as the default."),
-             llvm::cl::values(clEnumValN(SOLVER_STP, "stp", "Use STP solver"),
-                              clEnumValN(SOLVER_Z3, "z3", "Use Z3 solver"),
-                              clEnumValEnd));
-#endif
-
-// We should compile in this option even when SUPPORT_Z3
+        clEnumValN(ALL_PC, "all:pc", "All queries in .pc (KQuery) format"),
+        clEnumValN(ALL_SMTLIB, "all:smt2",
+                   "All queries in .smt2 (SMT-LIBv2) format"),
+        clEnumValN(SOLVER_PC, "solver:pc",
+                   "All queries reaching the solver in .pc (KQuery) format"),
+        clEnumValN(
+            SOLVER_SMTLIB, "solver:smt2",
+            "All queries reaching the solver in .smt2 (SMT-LIBv2) format"),
+        clEnumValEnd),
+    llvm::cl::CommaSeparated);
+
+// We should compile in this option even when ENABLE_Z3
 // was undefined to avoid regression test failure.
 llvm::cl::opt<bool> NoInterpolation(
     "no-interpolation",
@@ -100,7 +93,7 @@
                    "Interpolation is enabled by default when Z3 was the solver "
                    "used. This option has no effect when Z3 was not used."));
 
-#ifdef SUPPORT_Z3
+#ifdef ENABLE_Z3
 llvm::cl::opt<bool> OutputTree(
     "output-tree",
     llvm::cl::desc("Outputs tree.dot: the execution tree in .dot file "
@@ -133,23 +126,8 @@
                    "value, the oldest entry will be deleted (default=0 (off))"),
     llvm::cl::init(0));
 
-#endif
-
-#ifdef SUPPORT_METASMT
-
-llvm::cl::opt<klee::MetaSMTBackendType>
-UseMetaSMT("use-metasmt",
-           llvm::cl::desc("Use MetaSMT as an underlying SMT solver and specify the solver backend type."),
-           llvm::cl::values(clEnumValN(METASMT_BACKEND_NONE, "none", "Don't use metaSMT"),
-                      clEnumValN(METASMT_BACKEND_STP, "stp", "Use metaSMT with STP"),
-                      clEnumValN(METASMT_BACKEND_Z3, "z3", "Use metaSMT with Z3"),
-                      clEnumValN(METASMT_BACKEND_BOOLECTOR, "btor", "Use metaSMT with Boolector"),
-                      clEnumValEnd),  
-           llvm::cl::init(METASMT_BACKEND_NONE));
-
-#endif /* SUPPORT_METASMT */
-
-=======
+#endif // ENABLE_Z3
+
 #ifdef ENABLE_METASMT
 
 #ifdef METASMT_DEFAULT_BACKEND_IS_BTOR
@@ -165,7 +143,8 @@
 
 llvm::cl::opt<klee::MetaSMTBackendType> MetaSMTBackend(
     "metasmt-backend",
-    llvm::cl::desc("Specify the MetaSMT solver backend type " METASMT_DEFAULT_BACKEND_STR),
+    llvm::cl::desc(
+        "Specify the MetaSMT solver backend type " METASMT_DEFAULT_BACKEND_STR),
     llvm::cl::values(
         clEnumValN(METASMT_BACKEND_STP, "stp", "Use metaSMT with STP"),
         clEnumValN(METASMT_BACKEND_Z3, "z3", "Use metaSMT with Z3"),
@@ -202,7 +181,8 @@
 llvm::cl::opt<CoreSolverType> CoreSolverToUse(
     "solver-backend", llvm::cl::desc("Specifiy the core solver backend to use"),
     llvm::cl::values(clEnumValN(STP_SOLVER, "stp", "stp" STP_IS_DEFAULT_STR),
-                     clEnumValN(METASMT_SOLVER, "metasmt", "metaSMT" METASMT_IS_DEFAULT_STR),
+                     clEnumValN(METASMT_SOLVER, "metasmt",
+                                "metaSMT" METASMT_IS_DEFAULT_STR),
                      clEnumValN(DUMMY_SOLVER, "dummy", "Dummy solver"),
                      clEnumValN(Z3_SOLVER, "z3", "Z3" Z3_IS_DEFAULT_STR),
                      clEnumValEnd),
@@ -220,12 +200,8 @@
                                 "Do not cross check (default)"),
                      clEnumValEnd),
     llvm::cl::init(NO_SOLVER));
->>>>>>> 43d51455
 }
 #undef STP_IS_DEFAULT_STR
 #undef METASMT_IS_DEFAULT_STR
 #undef Z3_IS_DEFAULT_STR
-#undef DEFAULT_CORE_SOLVER
-
-
-
+#undef DEFAULT_CORE_SOLVER