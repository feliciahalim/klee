//===-- CachingSolver.cpp - Caching expression solver ---------------------===//
//
//                     The KLEE Symbolic Virtual Machine
//
// This file is distributed under the University of Illinois Open Source
// License. See LICENSE.TXT for details.
//
//===----------------------------------------------------------------------===//


#include "klee/Solver.h"

#include "klee/Constraints.h"
#include "klee/Expr.h"
#include "klee/IncompleteSolver.h"
#include "klee/SolverImpl.h"

#include "klee/SolverStats.h"

#include <ciso646>
#ifdef _LIBCPP_VERSION
#include <unordered_map>
#define unordered_map std::unordered_map
#else
#include <tr1/unordered_map>
#define unordered_map std::tr1::unordered_map
#endif

using namespace klee;

class CachingSolver : public SolverImpl {
private:
  ref<Expr> canonicalizeQuery(ref<Expr> originalQuery,
                              bool &negationUsed);

  void cacheInsert(const Query& query,
                   IncompleteSolver::PartialValidity result,
                   std::vector< ref<Expr> > core);

  bool cacheLookup(const Query& query,
                   IncompleteSolver::PartialValidity &result);
  
  struct CacheEntry {
    CacheEntry(const ConstraintManager &c, ref<Expr> q)
      : constraints(c), query(q) {}

    CacheEntry(const CacheEntry &ce)
      : constraints(ce.constraints), query(ce.query) {}
    
    ConstraintManager constraints;
    ref<Expr> query;

    bool operator==(const CacheEntry &b) const {
      return constraints==b.constraints && *query.get()==*b.query.get();
    }
  };
  
  struct CacheEntryHash {
    unsigned operator()(const CacheEntry &ce) const {
      unsigned result = ce.query->hash();
      
      for (ConstraintManager::constraint_iterator it = ce.constraints.begin();
           it != ce.constraints.end(); ++it)
        result ^= (*it)->hash();
      
      return result;
    }
  };

  typedef unordered_map<CacheEntry, 
                        IncompleteSolver::PartialValidity, 
                        CacheEntryHash> cache_map;
  typedef unordered_map<CacheEntry, std::vector<ref<Expr> >, CacheEntryHash>
  unsatCoreStoreMap;

  Solver *solver;
  cache_map cache;
  unsatCoreStoreMap unsatCoreStore;
  std::vector<ref<Expr> > unsatCoreToReturn;

public:
  CachingSolver(Solver *s) : solver(s) {}
  ~CachingSolver() {
    cache.clear();
    unsatCoreStore.clear();
    delete solver;
  }

  bool computeValidity(const Query&, Solver::Validity &result);
  bool computeTruth(const Query&, bool &isValid);
  bool computeValue(const Query& query, ref<Expr> &result) {
    ++stats::queryCacheMisses;
    return solver->impl->computeValue(query, result);
  }
  bool computeInitialValues(const Query& query,
                            const std::vector<const Array*> &objects,
                            std::vector< std::vector<unsigned char> > &values,
                            bool &hasSolution) {
    ++stats::queryCacheMisses;
    unsatCoreToReturn.clear();
    bool res = solver->impl->computeInitialValues(query, objects, values,
                                                  hasSolution);
    if (!hasSolution) {
      unsatCoreToReturn = solver->impl->getUnsatCore();
    }
    return res;
  }
  SolverRunStatus getOperationStatusCode();
  char *getConstraintLog(const Query&);
  void setCoreSolverTimeout(double timeout);
  std::vector<ref<Expr> > getUnsatCore() { return unsatCoreToReturn; }
<<<<<<< HEAD
  void startSubsumptionCheck() { solver->impl->startSubsumptionCheck(); }
  void endSubsumptionCheck() { solver->impl->endSubsumptionCheck(); }
#ifdef ENABLE_CLPR
  bool validateRecursivePredicate(
      const ConstraintManager &constraints,
      std::map<const Array *, uint64_t> &arrayAddressRegistry,
      std::string predicateName, std::vector<ref<Expr> > &arguments) const {
    return solver->validateRecursivePredicate(constraints, arrayAddressRegistry,
                                              predicateName, arguments);
  }
#endif
=======
>>>>>>> 3eac7b90
};

/** @returns the canonical version of the given query.  The reference
    negationUsed is set to true if the original query was negated in
    the canonicalization process. */
ref<Expr> CachingSolver::canonicalizeQuery(ref<Expr> originalQuery,
                                           bool &negationUsed) {
  ref<Expr> negatedQuery = Expr::createIsZero(originalQuery);

  // select the "smaller" query to the be canonical representation
  if (originalQuery.compare(negatedQuery) < 0) {
    negationUsed = false;
    return originalQuery;
  } else {
    negationUsed = true;
    return negatedQuery;
  }
}

/** @returns true on a cache hit, false of a cache miss.  Reference
    value result only valid on a cache hit. */
bool CachingSolver::cacheLookup(const Query& query,
                                IncompleteSolver::PartialValidity &result) {
  bool negationUsed;
  ref<Expr> canonicalQuery = canonicalizeQuery(query.expr, negationUsed);

  CacheEntry ce(query.constraints, canonicalQuery);
  cache_map::iterator it = cache.find(ce);
  
  if (it != cache.end()) {
    result = (negationUsed ?
              IncompleteSolver::negatePartialValidity(it->second) :
              it->second);
    unsatCoreToReturn = unsatCoreStore[ce];
    return true;
  }
  
  return false;
}

/// Inserts the given query, result pair into the cache.
void CachingSolver::cacheInsert(const Query& query,
                                IncompleteSolver::PartialValidity result,
                                std::vector< ref<Expr> > core) {
  bool negationUsed;
  ref<Expr> canonicalQuery = canonicalizeQuery(query.expr, negationUsed);

  CacheEntry ce(query.constraints, canonicalQuery);
  IncompleteSolver::PartialValidity cachedResult = 
    (negationUsed ? IncompleteSolver::negatePartialValidity(result) : result);
  
  cache.insert(std::make_pair(ce, cachedResult));
  unsatCoreStore.insert(std::make_pair(ce, core));
}

bool CachingSolver::computeValidity(const Query& query,
                                    Solver::Validity &result) {
  IncompleteSolver::PartialValidity cachedResult;
  bool tmp, cacheHit = cacheLookup(query, cachedResult);
  
  if (cacheHit) {
    switch(cachedResult) {
    case IncompleteSolver::MustBeTrue:   
      result = Solver::True;
      ++stats::queryCacheHits;
      return true;
    case IncompleteSolver::MustBeFalse:  
      result = Solver::False;
      ++stats::queryCacheHits;
      return true;
    case IncompleteSolver::TrueOrFalse:  
      result = Solver::Unknown;
      ++stats::queryCacheHits;
      return true;
    case IncompleteSolver::MayBeTrue: {
      ++stats::queryCacheMisses;
      if (!solver->impl->computeTruth(query, tmp))
        return false;
      if (tmp) {
        unsatCoreToReturn = solver->impl->getUnsatCore();
        cacheInsert(query, IncompleteSolver::MustBeTrue, unsatCoreToReturn);
        result = Solver::True;
        return true;
      } else {
        unsatCoreToReturn.clear();
        cacheInsert(query, IncompleteSolver::TrueOrFalse, unsatCoreToReturn);
        result = Solver::Unknown;
        return true;
      }
    }
    case IncompleteSolver::MayBeFalse: {
      ++stats::queryCacheMisses;
      if (!solver->impl->computeTruth(query.negateExpr(), tmp))
        return false;
      if (tmp) {
        unsatCoreToReturn = solver->impl->getUnsatCore();
        cacheInsert(query, IncompleteSolver::MustBeFalse, unsatCoreToReturn);
        result = Solver::False;
        return true;
      } else {
        unsatCoreToReturn.clear();
        cacheInsert(query, IncompleteSolver::TrueOrFalse, unsatCoreToReturn);
        result = Solver::Unknown;
        return true;
      }
    }
    default: assert(0 && "unreachable");
    }
  }

  ++stats::queryCacheMisses;
  
  if (!solver->impl->computeValidity(query, result))
    return false;

  unsatCoreToReturn.clear();
  switch (result) {
  case Solver::True: 
    cachedResult = IncompleteSolver::MustBeTrue;
    unsatCoreToReturn = solver->impl->getUnsatCore();
    break;
  case Solver::False: 
    cachedResult = IncompleteSolver::MustBeFalse;
    unsatCoreToReturn = solver->impl->getUnsatCore();
    break;
  default: 
    cachedResult = IncompleteSolver::TrueOrFalse; break;
  }

  cacheInsert(query, cachedResult, unsatCoreToReturn);
  return true;
}

bool CachingSolver::computeTruth(const Query& query,
                                 bool &isValid) {
  IncompleteSolver::PartialValidity cachedResult;
  bool cacheHit = cacheLookup(query, cachedResult);

  // a cached result of MayBeTrue forces us to check whether
  // a False assignment exists.
  if (cacheHit && cachedResult != IncompleteSolver::MayBeTrue) {
    ++stats::queryCacheHits;
    isValid = (cachedResult == IncompleteSolver::MustBeTrue);
    return true;
  }

  ++stats::queryCacheMisses;
  
  // cache miss: query solver
  if (!solver->impl->computeTruth(query, isValid))
    return false;

  unsatCoreToReturn.clear();
  if (isValid) {
    cachedResult = IncompleteSolver::MustBeTrue;
    unsatCoreToReturn = solver->impl->getUnsatCore();
  } else if (cacheHit) {
    // We know a true assignment exists, and query isn't valid, so
    // must be TrueOrFalse.
    assert(cachedResult == IncompleteSolver::MayBeTrue);
    cachedResult = IncompleteSolver::TrueOrFalse;
  } else {
    cachedResult = IncompleteSolver::MayBeFalse;
  }

  cacheInsert(query, cachedResult, unsatCoreToReturn);
  return true;
}

SolverImpl::SolverRunStatus CachingSolver::getOperationStatusCode() {
  return solver->impl->getOperationStatusCode();
}

char *CachingSolver::getConstraintLog(const Query& query) {
  return solver->impl->getConstraintLog(query);
}

void CachingSolver::setCoreSolverTimeout(double timeout) {
  solver->impl->setCoreSolverTimeout(timeout);
}

///

Solver *klee::createCachingSolver(Solver *_solver) {
  return new Solver(new CachingSolver(_solver));
}<|MERGE_RESOLUTION|>--- conflicted
+++ resolved
@@ -109,9 +109,6 @@
   char *getConstraintLog(const Query&);
   void setCoreSolverTimeout(double timeout);
   std::vector<ref<Expr> > getUnsatCore() { return unsatCoreToReturn; }
-<<<<<<< HEAD
-  void startSubsumptionCheck() { solver->impl->startSubsumptionCheck(); }
-  void endSubsumptionCheck() { solver->impl->endSubsumptionCheck(); }
 #ifdef ENABLE_CLPR
   bool validateRecursivePredicate(
       const ConstraintManager &constraints,
@@ -121,8 +118,6 @@
                                               predicateName, arguments);
   }
 #endif
-=======
->>>>>>> 3eac7b90
 };
 
 /** @returns the canonical version of the given query.  The reference
