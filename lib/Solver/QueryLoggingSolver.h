//===-- QueryLoggingSolver.h
//---------------------------------------------------===//
//
//                     The KLEE Symbolic Virtual Machine
//
// This file is distributed under the University of Illinois Open Source
// License. See LICENSE.TXT for details.
//
//===----------------------------------------------------------------------===//

#ifndef KLEE_QUERYLOGGINGSOLVER_H
#define KLEE_QUERYLOGGINGSOLVER_H

#include "klee/Solver.h"
#include "klee/SolverImpl.h"
#include "llvm/Support/raw_ostream.h"

using namespace klee;

/// This abstract class represents a solver that is capable of logging
/// queries to a file.
/// Derived classes might specialize this one by providing different formats
/// for the query output.
class QueryLoggingSolver : public SolverImpl {

protected:
  Solver *solver;
  std::string ErrorInfo;
  llvm::raw_ostream *os;
  // @brief Buffer used by logBuffer
  std::string BufferString;
  // @brief buffer to store logs before flushing to file
  llvm::raw_string_ostream logBuffer;
  unsigned queryCount;
  int minQueryTimeToLog; // we log to file only those queries
                         // which take longer than the specified time (ms);
                         // if this param is negative, log only those queries
                         // on which the solver has timed out

  double startTime;
  double lastQueryTime;
  const std::string queryCommentSign; // sign representing commented lines
                                      // in given a query format

  virtual void startQuery(const Query &query, const char *typeName,
                          const Query *falseQuery = 0,
                          const std::vector<const Array *> *objects = 0);

  virtual void finishQuery(bool success);

  /// flushBuffer - flushes the temporary logs buffer. Depending on threshold
  /// settings, contents of the buffer are either discarded or written to a
  /// file.
  void flushBuffer(void);

  virtual void printQuery(const Query &query, const Query *falseQuery = 0,
                          const std::vector<const Array *> *objects = 0) = 0;
  void flushBufferConditionally(bool writeToFile);

public:
  QueryLoggingSolver(Solver *_solver, std::string path,
                     const std::string &commentSign, int queryTimeToLog);
<<<<<<< HEAD
=======

>>>>>>> c187447a
  virtual ~QueryLoggingSolver();

  /// implementation of the SolverImpl interface
  bool computeTruth(const Query &query, bool &isValid);
  bool computeValidity(const Query &query, Solver::Validity &result);
  bool computeValue(const Query &query, ref<Expr> &result);
  bool computeInitialValues(const Query &query,
                            const std::vector<const Array *> &objects,
                            std::vector<std::vector<unsigned char> > &values,
                            bool &hasSolution);
  SolverRunStatus getOperationStatusCode();
  char *getConstraintLog(const Query &);
  void setCoreSolverTimeout(double timeout);
  std::vector<ref<Expr> > getUnsatCore() { return solver->getUnsatCore(); }
  void startSubsumptionCheck() { return solver->startSubsumptionCheck(); }
  void endSubsumptionCheck() { return solver->endSubsumptionCheck(); }
<<<<<<< HEAD
#ifdef ENABLE_CLPR
  bool validateRecursivePredicate(
      const ConstraintManager &constraints,
      std::map<const Array *, uint64_t> &arrayAddressRegistry,
      std::string predicateName, std::vector<ref<Expr> > &arguments) const {
    return solver->validateRecursivePredicate(constraints, arrayAddressRegistry,
                                              predicateName, arguments);
  }
#endif
=======
>>>>>>> c187447a
};

#endif /* KLEE_QUERYLOGGINGSOLVER_H */<|MERGE_RESOLUTION|>--- conflicted
+++ resolved
@@ -60,10 +60,7 @@
 public:
   QueryLoggingSolver(Solver *_solver, std::string path,
                      const std::string &commentSign, int queryTimeToLog);
-<<<<<<< HEAD
-=======
 
->>>>>>> c187447a
   virtual ~QueryLoggingSolver();
 
   /// implementation of the SolverImpl interface
@@ -80,7 +77,6 @@
   std::vector<ref<Expr> > getUnsatCore() { return solver->getUnsatCore(); }
   void startSubsumptionCheck() { return solver->startSubsumptionCheck(); }
   void endSubsumptionCheck() { return solver->endSubsumptionCheck(); }
-<<<<<<< HEAD
 #ifdef ENABLE_CLPR
   bool validateRecursivePredicate(
       const ConstraintManager &constraints,
@@ -90,8 +86,6 @@
                                               predicateName, arguments);
   }
 #endif
-=======
->>>>>>> c187447a
 };
 
 #endif /* KLEE_QUERYLOGGINGSOLVER_H */